--- conflicted
+++ resolved
@@ -79,14 +79,6 @@
                 output_file = os.path.join(output_dir, item)
                 process_single_file(input_file, output_file, options)
 
-<<<<<<< HEAD
-=======
-from translator_lib.options import TranslationOptions
-__version__ = "1.1.0"
-
-from translator_lib import model_loader
-
->>>>>>> a8697422
 def main() -> None:
     """Sets up the argument parser and orchestrates the translation process based on user input."""
     parser = argparse.ArgumentParser(
@@ -98,30 +90,7 @@
                "  # Translate a whole directory in refinement mode\n"
                "  python -m text_translator.cli ./my_dir --model 'refiner-model' --refine --draft-model 'draft-model'"
     )
-
-<<<<<<< HEAD
-    # --- Core I/O Arguments ---
-    io_group = parser.add_argument_group('Input/Output')
-    io_group.add_argument("input_path", help="Path to the input file or directory.")
-    io_group.add_argument("--output", "-o", help="Path for the output file or directory. If not provided, prints to standard output.")
-    dir_processing_group = io_group.add_mutually_exclusive_group()
-    dir_processing_group.add_argument('--recursive', dest='recursive', action='store_true', help="Process directories recursively (default).")
-    dir_processing_group.add_argument('--no-recursive', dest='recursive', action='store_false', help="Disable recursive directory processing.")
-    io_group.add_argument("--overwrite", action="store_true", help="Allow overwriting of existing output files.")
-    parser.set_defaults(recursive=True)
-
-    # --- Model & Translation Arguments ---
-    model_group = parser.add_argument_group('Model and Translation Settings')
-    model_group.add_argument("--model", required=True, help="Name of the main model to use (must exist in models.json).")
-    model_group.add_argument("--refine", action="store_true", help="Enable refinement mode, where drafts are generated and then refined.")
-    model_group.add_argument("--draft-model", help="Name of the model for generating drafts (required for --refine).")
-    model_group.add_argument("--num-drafts", type=int, default=6, help="Number of drafts to generate in refinement mode (default: 6).")
-    model_group.add_argument("--line-by-line", action="store_true", help="Translate file line-by-line. May reduce quality but useful for simple files.")
-
-    # --- Advanced Configuration ---
-    config_group = parser.add_argument_group('Advanced Configuration')
-    config_group.add_argument("--api-base-url", default=None, help="Base URL for the API. Overrides OOBABOOGA_API_BASE_URL env var.")
-=======
+    
     # --- Core Arguments ---
     parser.add_argument("input_path", help="Path to the input file or directory.")
     parser.add_argument("--model", required=True, help="Main translation model name (must exist in models.json).")
@@ -144,7 +113,7 @@
     # --- Configuration ---
     config_group = parser.add_argument_group('Configuration')
     config_group.add_argument("--api-base-url", default=None, help="API base URL (env: OOBABOOGA_API_BASE_URL).")
->>>>>>> a8697422
+
     config_group.add_argument("--models-file", default=os.path.join(os.path.dirname(__file__), 'models.json'), help="Path to the models JSON configuration file.")
     glossary_group = config_group.add_mutually_exclusive_group()
     glossary_group.add_argument("--glossary-file", help="Path to a text file containing a glossary for context.")

import requests
import sys
import os
import time
import json
from typing import Any, Dict, Optional, Callable, TypeVar
from functools import wraps
from .exceptions import APIConnectionError, APIStatusError, ModelLoadError

# Default URL for the oobabooga API. This is the standard address when running
# the server locally with the API enabled. It can be overridden by command-line
# arguments or environment variables.
DEFAULT_API_BASE_URL: str = "http://127.0.0.1:5000/v1"

T = TypeVar('T')

def retry_with_backoff(retries: int = 3, backoff_in_seconds: float = 1.0, border_base: int = 2) -> Callable[[Callable[..., T]], Callable[..., T]]:
    """
    A decorator for retrying a function with exponential backoff.
    """
    def rwb(f: Callable[..., T]) -> Callable[..., T]:
        @wraps(f)
        def wrapper(*args: Any, **kwargs: Any) -> T:
            attempt = 0
            while True:
                try:
                    return f(*args, **kwargs)
                except (APIConnectionError, APIStatusError) as e:
                    if isinstance(e, APIStatusError) and e.status_code < 500:
                        raise

                    if attempt >= retries:
                        raise

                    sleep_time = backoff_in_seconds * (border_base ** attempt)
                    time.sleep(sleep_time)
                    attempt += 1
        return wrapper
    return rwb

@retry_with_backoff()
def _api_request(endpoint: str, payload: Dict[str, Any], api_base_url: str, timeout: int = 60, is_get: bool = False, debug: bool = False) -> Dict[str, Any]:
    """Sends a standardized request to the API and handles the response.

    This private helper function is the central point for all communication with
    the LLM API. It encapsulates the logic for making HTTP GET or POST requests,
    setting the correct headers, and handling JSON data. It also provides a
    consistent error handling mechanism, converting request-related exceptions
    into a standard `ConnectionError`.

    Optional debug output can be enabled to print the full request payload and
    the server's response to stderr, which is invaluable for troubleshooting.

    Args:
        endpoint: The specific API endpoint to target (e.g., "chat/completions").
        payload: The dictionary to be serialized into the JSON body of the request.
        api_base_url: The base URL of the API server.
        timeout: The request timeout in seconds.
        is_get: If True, a GET request is sent; otherwise, a POST request is sent.
        debug: If True, the request payload and response are printed to stderr.

    Returns:
        The JSON response from the API, parsed into a dictionary.

    Raises:
        APIConnectionError: If the request fails due to a network issue or timeout.
        APIStatusError: If the server returns an HTTP error status code.
    """
    headers = {"Content-Type": "application/json"}
    if debug:
        print(f"\n--- DEBUG: API Request to endpoint: {endpoint} ---", file=sys.stderr)
        print(f"--- DEBUG: API Request Payload ---\n{json.dumps(payload, indent=2)}\n-------------------------------------", file=sys.stderr)

    try:
        if is_get:
            response = requests.get(f"{api_base_url}/{endpoint}", timeout=timeout)
        else:
            response = requests.post(f"{api_base_url}/{endpoint}", json=payload, headers=headers, timeout=timeout)

        response.raise_for_status()
        response_data = response.json()

        if debug:
            print(f"--- DEBUG: API Response ---\n{json.dumps(response_data, indent=2)}\n--------------------------------", file=sys.stderr)

        return response_data
    except requests.exceptions.HTTPError as e:
        raise APIStatusError(f"API request to {endpoint} failed", e.response.status_code)
    except requests.exceptions.RequestException as e:
        raise APIConnectionError(f"API request to {endpoint} failed: {e}")


def check_server_status(api_base_url: str, debug: bool = False) -> None:
    """Checks if the API server is running and available.

    This function sends a simple request to a known informational endpoint on
    the server. If the request fails (e.g., due to a `ConnectionError`), it
    is assumed the server is not running. In this case, it prints a user-friendly
    error message and terminates the script with a non-zero exit code.

    Args:
        api_base_url: The base URL of the API server to check.
        debug: If True, passes the debug flag to the underlying API request
               for more detailed output.

    Raises:
        APIConnectionError: If the server is not reachable.
    """
    if debug:
        print(f"--- DEBUG: Checking server status at {api_base_url} ---", file=sys.stderr)
    try:
        _api_request("internal/model/info", {}, api_base_url, is_get=True, timeout=10, debug=debug)
        if debug:
            print(f"--- DEBUG: Server is active. ---", file=sys.stderr)
    except (APIConnectionError, APIStatusError) as e:
        raise APIConnectionError(
            f"Could not connect to the translation API server at '{api_base_url}'.\n"
            f"Please ensure the oobabooga web UI server is running and the API is enabled."
        ) from e

def ensure_model_loaded(
    model_name: str,
    api_base_url: str,
    model_config: Optional[Dict[str, Any]] = None,
    verbose: bool = False,
    debug: bool = False
) -> None:
    """Ensures the correct model is loaded on the API server.

    This function first queries the server to get the name of the currently
    loaded model. If it does not match the `model_name` parameter, it sends a
    new request to load the correct model. It can also pass additional
    configuration arguments to the server, such as `llama_server_flags`.

    Args:
        model_name: The name of the model that needs to be loaded.
        api_base_url: The base URL of the API server.
        model_config: A dictionary containing model-specific settings, which
                      may include `llama_server_flags` to be passed to the
                      model loader.
        verbose: If True, prints status messages when a model switch occurs.
        debug: If True, passes the debug flag to underlying API requests.

    Raises:
        ModelLoadError: If the function fails to get the current model info or
                         if the request to load a new model fails.
    """
    try:
        current_model_data = _api_request("internal/model/info", {}, api_base_url, is_get=True, debug=debug)
        current_model = current_model_data.get("model_name")
    except (APIConnectionError, APIStatusError, KeyError) as e:
        raise ModelLoadError(f"Error getting current model: {e}")

    # Determine if the model needs to be switched or reloaded with new flags
    # Combine params and server flags for the payload.
    args_to_pass = {}
    if model_config:
        args_to_pass.update(model_config.get("params", {}))
        args_to_pass.update(model_config.get("extra_flags", {}))

    # A reload is forced if specific server flags are present.
    # We also reload if the model name is different.
    force_reload = model_config and "extra_flags" in model_config
    if current_model != model_name or force_reload:
        if verbose:
            action = "Reloading" if force_reload and current_model == model_name else "Switching"
            print(f"{action} model to '{model_name}' with new configuration...")

        payload = {"model_name": model_name}
<<<<<<< HEAD
        if force_reload:
            payload["args"] = model_config["llama_server_flags"]
        if verbose:
            print(f"Loading Model with argument: {payload}")
=======
        if args_to_pass:
            payload["args"] = args_to_pass

>>>>>>> ab87eace
        try:
            _api_request("internal/model/load", payload, api_base_url, timeout=300, debug=debug)
            if verbose:
                print("Model loaded successfully.")
            time.sleep(5)
        except (APIConnectionError, APIStatusError) as e:
            raise ModelLoadError(f"Failed to load model '{model_name}': {e}")<|MERGE_RESOLUTION|>--- conflicted
+++ resolved
@@ -167,16 +167,11 @@
             print(f"{action} model to '{model_name}' with new configuration...")
 
         payload = {"model_name": model_name}
-<<<<<<< HEAD
-        if force_reload:
-            payload["args"] = model_config["llama_server_flags"]
         if verbose:
             print(f"Loading Model with argument: {payload}")
-=======
         if args_to_pass:
             payload["args"] = args_to_pass
 
->>>>>>> ab87eace
         try:
             _api_request("internal/model/load", payload, api_base_url, timeout=300, debug=debug)
             if verbose:
